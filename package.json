{
  "name": "context-bundler",
  "displayName": "Context Bundler",
  "description": "Easily bundle files for LLM context windows.",
  "version": "0.0.1",
  "publisher": "codex",
  "engines": {
    "vscode": "^1.85.0"
  },
  "categories": [
    "Other"
  ],
  "activationEvents": [
    "*"
  ],
  "main": "./out/extension.js",
  "contributes": {
    "views": {
      "explorer": [
        {
          "id": "contextBundlerView",
          "name": "Context Bundler",
          "type": "tree"
        }
      ]
    },
    "commands": [
      {
        "command": "context-bundler.copyToClipboard",
        "title": "Copy Selected Files to Clipboard",
        "icon": "$(clippy)"
      },
      {
        "command": "context-bundler.toggleNode",
        "title": "Toggle Node"
      }
    ],
    "menus": {
      "view/title": [
        {
          "command": "context-bundler.copyToClipboard",
          "when": "view == contextBundlerView",
          "group": "navigation"
        }
      ]
    }
  },
  "scripts": {
    "compile": "tsc -p ./",
    "watch": "tsc -watch -p ./",
    "test": "node ./out/test/runTest"
  },
  "devDependencies": {
    "@types/mocha": "^10.0.10",
    "@types/node": "^20.11.19",
    "@types/vscode": "^1.85.0",
<<<<<<< HEAD
    "@vscode/test-electron": "^2.5.2",
    "mocha": "^11.7.1",
=======
    "@types/ignore": "^5.2.2",
>>>>>>> c7583ef8
    "typescript": "^5.2.2"
  },
  "dependencies": {
    "ignore": "^5.3.1"
  }
}<|MERGE_RESOLUTION|>--- conflicted
+++ resolved
@@ -51,15 +51,12 @@
     "test": "node ./out/test/runTest"
   },
   "devDependencies": {
+    "@types/ignore": "^5.2.2",
     "@types/mocha": "^10.0.10",
     "@types/node": "^20.11.19",
     "@types/vscode": "^1.85.0",
-<<<<<<< HEAD
     "@vscode/test-electron": "^2.5.2",
     "mocha": "^11.7.1",
-=======
-    "@types/ignore": "^5.2.2",
->>>>>>> c7583ef8
     "typescript": "^5.2.2"
   },
   "dependencies": {
